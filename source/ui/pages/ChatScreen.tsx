--- conflicted
+++ resolved
@@ -1,5 +1,6 @@
-import React, {useState, useEffect, useRef} from 'react';
+import React, {useState, useEffect, useRef, lazy, Suspense} from 'react';
 import {Box, Text, useInput, Static, useStdout, useApp} from 'ink';
+import Spinner from 'ink-spinner';
 import ansiEscapes from 'ansi-escapes';
 import {useI18n} from '../../i18n/I18nContext.js';
 import {useTheme} from '../contexts/ThemeContext.js';
@@ -20,22 +21,10 @@
 import type {HookErrorDetails} from '../../utils/execution/hookResultHandler.js';
 
 // Lazy load panel components to reduce initial bundle size
-<<<<<<< HEAD
-const MCPInfoPanel = lazy(() => import('../components/panels/MCPInfoPanel.js'));
-const SessionListPanel = lazy(
-	() => import('../components/panels/SessionListPanel.js'),
-);
-const UsagePanel = lazy(() => import('../components/panels/UsagePanel.js'));
-const HelpPanel = lazy(() => import('../components/panels/HelpPanel.js'));
+import PanelsManager from '../components/panels/PanelsManager.js';
 const PermissionsPanel = lazy(
 	() => import('../components/panels/PermissionsPanel.js'),
 );
-import {CustomCommandConfigPanel} from '../components/panels/CustomCommandConfigPanel.js';
-import {SkillsCreationPanel} from '../components/panels/SkillsCreationPanel.js';
-import WorkingDirectoryPanel from '../components/panels/WorkingDirectoryPanel.js';
-=======
-import PanelsManager from '../components/panels/PanelsManager.js';
->>>>>>> 41dff6da
 import {
 	saveCustomCommand,
 	registerCustomCommands,
@@ -141,17 +130,7 @@
 	});
 	const [isCompressing, setIsCompressing] = useState(false);
 	const [compressionError, setCompressionError] = useState<string | null>(null);
-<<<<<<< HEAD
-	const [showSessionPanel, setShowSessionPanel] = useState(false);
-	const [showMcpPanel, setShowMcpPanel] = useState(false);
-	const [showUsagePanel, setShowUsagePanel] = useState(false);
-	const [showHelpPanel, setShowHelpPanel] = useState(false);
-	const [showCustomCommandConfig, setShowCustomCommandConfig] = useState(false);
-	const [showSkillsCreation, setShowSkillsCreation] = useState(false);
-	const [showWorkingDirPanel, setShowWorkingDirPanel] = useState(false);
 	const [showPermissionsPanel, setShowPermissionsPanel] = useState(false);
-=======
->>>>>>> 41dff6da
 	const [restoreInputContent, setRestoreInputContent] = useState<{
 		text: string;
 		images?: Array<{type: 'image'; data: string; mimeType: string}>;
@@ -791,16 +770,6 @@
 		clearSavedMessages,
 		setIsCompressing,
 		setCompressionError,
-<<<<<<< HEAD
-		setShowSessionPanel,
-		setShowMcpPanel,
-		setShowUsagePanel,
-		setShowHelpPanel,
-		setShowCustomCommandConfig,
-		setShowSkillsCreation,
-		setShowWorkingDirPanel,
-		setShowPermissionsPanel,
-=======
 		setShowSessionPanel: panelState.setShowSessionPanel,
 		setShowMcpPanel: panelState.setShowMcpPanel,
 		setShowUsagePanel: panelState.setShowUsagePanel,
@@ -808,8 +777,7 @@
 		setShowCustomCommandConfig: panelState.setShowCustomCommandConfig,
 		setShowSkillsCreation: panelState.setShowSkillsCreation,
 		setShowWorkingDirPanel: panelState.setShowWorkingDirPanel,
-
->>>>>>> 41dff6da
+		setShowPermissionsPanel,
 		setYoloMode,
 		setPlanMode,
 		setVulnerabilityHuntingMode,
@@ -1321,25 +1289,11 @@
 				/>
 			)}
 
-<<<<<<< HEAD
-			{/* Hide input during tool confirmation or compression or session panel or MCP panel or usage panel or help panel or custom command config or skills creation or working dir panel or permissions panel or rollback confirmation or user question */}
-=======
-			{/* Hide input during tool confirmation or compression or session panel or MCP panel or usage panel or help panel or custom command config or skills creation or working dir panel or rollback confirmation or user question. ProfilePanel is NOT included because it renders inside ChatInput */}
->>>>>>> 41dff6da
+			{/* Hide input during tool confirmation or compression or session panel or MCP panel or usage panel or help panel or custom command config or skills creation or working dir panel or permissions panel or rollback confirmation or user question. ProfilePanel is NOT included because it renders inside ChatInput */}
 			{!pendingToolConfirmation &&
 				!pendingUserQuestion &&
 				!bashSensitiveCommand &&
 				!isCompressing &&
-<<<<<<< HEAD
-				!showSessionPanel &&
-				!showMcpPanel &&
-				!showUsagePanel &&
-				!showHelpPanel &&
-				!showCustomCommandConfig &&
-				!showSkillsCreation &&
-				!showWorkingDirPanel &&
-				!showPermissionsPanel &&
-=======
 				!(
 					panelState.showSessionPanel ||
 					panelState.showMcpPanel ||
@@ -1347,9 +1301,9 @@
 					panelState.showHelpPanel ||
 					panelState.showCustomCommandConfig ||
 					panelState.showSkillsCreation ||
-					panelState.showWorkingDirPanel
+					panelState.showWorkingDirPanel ||
+					showPermissionsPanel
 				) &&
->>>>>>> 41dff6da
 				!snapshotState.pendingRollback && (
 					<ChatFooter
 						onSubmit={handleMessageSubmit}

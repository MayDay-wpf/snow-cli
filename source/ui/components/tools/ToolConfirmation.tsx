--- conflicted
+++ resolved
@@ -1,10 +1,5 @@
-<<<<<<< HEAD
-import React, {useState, useMemo} from 'react';
+import React, {useState, useMemo, useEffect} from 'react';
 import {Box, Text, useInput} from 'ink';
-=======
-import React, {useMemo, useState, useEffect} from 'react';
-import {Box, Text} from 'ink';
->>>>>>> 41dff6da
 import TextInput from 'ink-text-input';
 import SelectInput from 'ink-select-input';
 import {isSensitiveCommand} from '../../../utils/execution/sensitiveCommandManager.js';

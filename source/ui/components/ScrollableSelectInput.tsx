--- conflicted
+++ resolved
@@ -192,11 +192,7 @@
 				return nextCursor;
 			});
 		},
-<<<<<<< HEAD
 		[clampCursor, computeOffset, totalItems, windowSize]
-=======
-		[clampCursor, computeOffset, totalItems],
->>>>>>> 869c5688
 	);
 
 	const selectIndex = useCallback(

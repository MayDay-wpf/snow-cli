import {useState, useCallback, useMemo, useEffect} from 'react';
import {TextBuffer} from '../../utils/ui/textBuffer.js';
import {useI18n} from '../../i18n/index.js';
import {getCustomCommands} from '../../utils/commands/custom.js';
import {commandUsageManager} from '../../utils/session/commandUsageManager.js';

export function useCommandPanel(buffer: TextBuffer, isProcessing = false) {
	const {t} = useI18n();

	// Built-in commands - only depends on translation
	const builtInCommands = useMemo(
		() => [
			{name: 'help', description: t.commandPanel.commands.help},
			{name: 'clear', description: t.commandPanel.commands.clear},
			{name: 'resume', description: t.commandPanel.commands.resume},
			{name: 'mcp', description: t.commandPanel.commands.mcp},
			{
				name: 'yolo',
				description: t.commandPanel.commands.yolo,
			},
			{
				name: 'plan',
				description: t.commandPanel.commands.plan,
			},
			{
				name: 'init',
				description: t.commandPanel.commands.init,
			},
			{name: 'ide', description: t.commandPanel.commands.ide},
			{
				name: 'compact',
				description: t.commandPanel.commands.compact,
			},
			{name: 'home', description: t.commandPanel.commands.home},
			{
				name: 'review',
				description: t.commandPanel.commands.review,
			},
			{
				name: 'role',
				description: t.commandPanel.commands.role,
			},
			{
				name: 'usage',
				description: t.commandPanel.commands.usage,
			},
			{
				name: 'export',
				description: t.commandPanel.commands.export,
			},
			{
				name: 'custom',
				description: t.commandPanel.commands.custom || 'Add custom command',
			},
			{
				name: 'skills',
				description: t.commandPanel.commands.skills || 'Create skill template',
			},
			{
				name: 'agent-',
				description: t.commandPanel.commands.agent,
			},
			{
				name: 'todo-',
				description: t.commandPanel.commands.todo,
			},
			{
				name: 'add-dir',
				description: t.commandPanel.commands.addDir || 'Add working directory',
			},
			{
				name: 'reindex',
				description: t.commandPanel.commands.reindex,
			},
			{
<<<<<<< HEAD
				name: 'permissions',
				description:
					t.commandPanel.commands.permissions || 'Manage tool permissions',
=======
				name: 'vulnerability-hunting',
				description:
					t.commandPanel.commands.vulnerabilityHunting ||
					'Toggle vulnerability hunting mode',
>>>>>>> 41dff6da
			},
			{
				name: 'quit',
				description: t.commandPanel.commands.quit,
			},
		],
		[t],
	);

	// Get all commands (built-in + custom) - dynamically fetch custom commands
	const getAllCommands = useCallback(() => {
		const customCommands = getCustomCommands().map(cmd => ({
			name: cmd.name,
			description: cmd.description || cmd.command,
		}));
		return [...builtInCommands, ...customCommands];
	}, [builtInCommands]);

	const [showCommands, setShowCommands] = useState(false);
	const [commandSelectedIndex, setCommandSelectedIndex] = useState(0);
	const [usageLoaded, setUsageLoaded] = useState(false);

	// Load command usage data on mount
	// Use isMounted flag to prevent state update on unmounted component
	useEffect(() => {
		let isMounted = true;

		commandUsageManager.ensureLoaded().then(() => {
			if (isMounted) {
				setUsageLoaded(true);
			}
		});

		return () => {
			isMounted = false;
		};
	}, []);

	// Get filtered commands based on current input
	// Sorting strategy:
	// - Empty query: Sort by usage frequency (most used first)
	// - With query: Sort by match priority, then by usage frequency within same priority
	const getFilteredCommands = useCallback(() => {
		const text = buffer.getFullText();
		if (!text.startsWith('/')) return [];

		const query = text.slice(1).toLowerCase();

		// Get all commands (including latest custom commands)
		const allCommands = getAllCommands();

		// Filter and sort commands by priority and usage frequency
		// Priority order:
		// 1. Command starts with query (highest)
		// 2. Command contains query
		// 3. Description starts with query
		// 4. Description contains query (lowest)
		const filtered = allCommands
			.filter(
				command =>
					command.name.toLowerCase().includes(query) ||
					command.description.toLowerCase().includes(query),
			)
			.map(command => {
				const nameLower = command.name.toLowerCase();
				const descLower = command.description.toLowerCase();
				const usageCount = commandUsageManager.getUsageCountSync(command.name);

				let priority = 4; // Default: description contains query

				if (nameLower.startsWith(query)) {
					priority = 1; // Command starts with query
				} else if (nameLower.includes(query)) {
					priority = 2; // Command contains query
				} else if (descLower.startsWith(query)) {
					priority = 3; // Description starts with query
				}

				return {command, priority, usageCount};
			})
			.sort((a, b) => {
				// When query is empty, sort primarily by usage frequency
				if (query === '') {
					// Sort by usage count (descending), then alphabetically
					if (a.usageCount !== b.usageCount) {
						return b.usageCount - a.usageCount;
					}
					return a.command.name.localeCompare(b.command.name);
				}

				// With query: sort by priority first, then by usage frequency
				if (a.priority !== b.priority) {
					return a.priority - b.priority;
				}
				// Same priority: sort by usage count (descending)
				if (a.usageCount !== b.usageCount) {
					return b.usageCount - a.usageCount;
				}
				// Same usage count: sort alphabetically
				return a.command.name.localeCompare(b.command.name);
			})
			.map(item => item.command);

		return filtered;
	}, [buffer, getAllCommands, usageLoaded]);

	// Update command panel state
	const updateCommandPanelState = useCallback((text: string) => {
		// Check if / is at the start (not preceded by @ or #)
		if (text.startsWith('/') && text.length > 0) {
			setShowCommands(true);
			setCommandSelectedIndex(0);
		} else {
			setShowCommands(false);
			setCommandSelectedIndex(0);
		}
	}, []);

	return {
		showCommands,
		setShowCommands,
		commandSelectedIndex,
		setCommandSelectedIndex,
		getFilteredCommands,
		updateCommandPanelState,
		getAllCommands, // Export function to get all commands dynamically
		isProcessing, // Export isProcessing for CommandPanel to use
	};
}<|MERGE_RESOLUTION|>--- conflicted
+++ resolved
@@ -73,16 +73,13 @@
 				description: t.commandPanel.commands.reindex,
 			},
 			{
-<<<<<<< HEAD
 				name: 'permissions',
 				description:
 					t.commandPanel.commands.permissions || 'Manage tool permissions',
-=======
 				name: 'vulnerability-hunting',
 				description:
 					t.commandPanel.commands.vulnerabilityHunting ||
 					'Toggle vulnerability hunting mode',
->>>>>>> 41dff6da
 			},
 			{
 				name: 'quit',
